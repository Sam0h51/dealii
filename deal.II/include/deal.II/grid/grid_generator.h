--- conflicted
+++ resolved
@@ -634,13 +634,8 @@
    * @param R           The radius of the circle, which forms the middle line of the torus containing the loop of cells. Must be greater than @p r.
    * @param r           The radius of the cylinder bend together as loop.
    */
-<<<<<<< HEAD
-  static void moebius (Triangulation<3,3> &tria,
+  static void moebius (Triangulation<3,3>  &tria,
                        const size_type      n_cells,
-=======
-  static void moebius (Triangulation<3,3>  &tria,
-                       const unsigned int   n_cells,
->>>>>>> 1823cca4
                        const unsigned int   n_rotations,
                        const double         R,
                        const double         r);
